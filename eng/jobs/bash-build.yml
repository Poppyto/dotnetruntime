parameters:
  additionalMSBuildArgs: ''
  additionalRunArgs: ''
  crossBuild: false
  disableCrossgen: false
  displayName: null
  dockerImage: null
  packageDistroList: null
  skipTests: $(SkipTests)
  strategy:
    matrix: 
      debug:
        _BuildConfig: Debug
      release:
        _BuildConfig: Release
  targetArchitecture: x64
  timeoutInMinutes: 120
jobs:
<<<<<<< HEAD
  - job: ${{ parameters.name }}
    displayName: ${{ parameters.name }}
=======
  - job: ${{ parameters.displayName }}
    displayName: ${{ parameters.displayName }}
    timeoutInMinutes: ${{ parameters.timeoutInMinutes }}
>>>>>>> cfd8c379
    pool:
      ${{ if and(eq(parameters.name, 'FreeBSD_x64'), ne(variables['System.TeamProject'], 'public')) }}:
        name: dnceng-freebsd-internal
      ${{ if ne(parameters.name, 'FreeBSD_x64') }}:
        ${{ if eq(variables['System.TeamProject'], 'public') }}:
          name: NetCorePublic-Pool
          queue: buildpool.ubuntu.1604.amd64.open
        ${{ if ne(variables['System.TeamProject'], 'public') }}:
          name: NetCoreInternal-Pool
          queue: buildpool.ubuntu.1604.amd64
    strategy: ${{ parameters.strategy }}
    variables:

      ${{ if ne(parameters.name, 'FreeBSD_x64')}}:
        RunArguments: >-
          docker run --privileged --rm
          -v "$(Build.SourcesDirectory):/root/coresetup"
          -w="/root/coresetup"
          ${{ parameters.additionalRunArgs }}
          ${{ parameters.dockerImage }}
      
      ${{ if eq(parameters.name, 'FreeBSD_x64')}}:
        RunArguments: export DotNetBootstrapCliTarPath=/dotnet-sdk-freebsd-x64.tar &&

      CommonMSBuildArgs: >-
        /p:Configuration=$(_BuildConfig)
        /p:OfficialBuildId=$(OfficialBuildId)
        /p:TargetArchitecture=${{ parameters.targetArchitecture }}

      # Don't put additionalMSBuildArgs as the last line. It may or may not have extra args. If the
      # parameter is empty, AzDO replaces it with empty space without chomping the extra newline.
      # This causes a newline in the arg string that causes failure.
      BuildArguments: >-
        --ci --test
        /p:CrossBuild=${{ parameters.crossBuild }}
        /p:DisableCrossgen=${{ parameters.disableCrossgen }}
        /p:PortableBuild=${{ parameters.portableBuild }}
        /p:SkipTests=${{ parameters.skipTests }}
        $(CommonMSBuildArgs)
        ${{ parameters.additionalMSBuildArgs }}
        /p:StripSymbols=true

      PublishArguments: >-
        /p:PortableBuild=${{ parameters.portableBuild }}
        $(CommonMSBuildArgs)
        ${{ parameters.additionalMSBuildArgs }}
        /bl:msbuild.publish.binlog

      # Tell the build to package up the bits from the portable build.
      PackagePortableBitsArgs: >-
        /p:PortableBuild=false
        /p:SharedFrameworkPublishDir=/root/sharedFrameworkPublish/
        /p:InstallerSourceOSPlatformConfig=linux-x64.$(_BuildConfig)

      MSBuildScript: /root/coresetup/eng/common/msbuild.sh
      DockerRunMSBuild: >-
        docker run
        -v $(Build.SourcesDirectory):/root/coresetup
        -v $(Build.StagingDirectory)/sharedFrameworkPublish/:/root/sharedFrameworkPublish/
        -w=/root/coresetup

    steps:

    # Builds don't set user ID, so files might be owned by root and unable to be cleaned up by AzDO.
    # Clean up the build dirs ourselves in another Docker container to avoid failures.
    # Using hosted agents is tracked by https://github.com/dotnet/core-setup/issues/4997
    - script: |
        set -x
        docker run --rm \
          -v "$(Agent.BuildDirectory):/root/build" \
          -w /root/build \
          ${{ parameters.dockerImage }} \
          bash -c '
            rm -v -rf a b
            cd s
            git clean -xdf'
      displayName: Clean up old artifacts owned by root

    # Build binary and nuget packages
    - script: |
        set -x
        df -h
        $(RunArguments) ./build.sh $(BuildArguments)
      displayName: Build

    # Only for glibc leg, here we produce RPMs and Debs
    - ${{ if eq(parameters.name, 'Linux_x64_glibc')}}:
      - task: CopyFiles@2
        displayName: 'Copy built Portable linux-x64 binaries to staging directory'
        inputs:
          SourceFolder: '$(Build.SourcesDirectory)/artifacts/obj/linux-x64.$(_BuildConfig)/sharedFrameworkPublish'
          TargetFolder: '$(Build.StagingDirectory)/sharedFrameworkPublish'

      - ${{ each packageBuild in parameters.packageDistroList }}:
        # This leg's RID matches the build image. Build its distro-dependent packages, as well as
        # the distro-independent installers. (There's no particular reason to build the distro-
        # independent installers on this leg, but we need to do it somewhere.)
        - template: steps/build-linux-package.yml
          parameters:
            buildTraversalBuildDependencies: true
            distroRid: ${{ packageBuild.imageRid }}
            image: ${{ packageBuild.image }}
            packageStepDescription: Runtime Deps, Runtime, Framework Packs installers

        - ${{ each rid in packageBuild.rids }}:
          # Build distro-dependent packages.
          - template: steps/build-linux-package.yml
            parameters:
              distroRid: ${{ rid }}
              image: ${{ packageBuild.image }}
              outputRidArg: /p:OutputRid=${{ rid }}-${{ parameters.targetArchitecture }}
              packageStepDescription: Runtime Deps installers
              packagingArgs: /p:BuildDistroIndependentInstallers=false

    # Files may be owned by root because builds don't set user ID. The next AzDO step runs 'find' in
    # the source tree, which fails due to permissions in the 'NetCore*-Int-Pool' queues. This step
    # prevents the failure by using chown to clean up our source tree.
    - script: |
        set -x
        docker run --rm \
          -v "$(Agent.BuildDirectory):/root/build" \
          -w /root/build \
          ${{ parameters.dockerImage }} \
          bash -c "chown -R $(id -u):$(id -g) *"
      displayName: Update file ownership from root to build agent account
      continueOnError: true
      condition: succeededOrFailed()

    - template: steps/upload-job-artifacts.yml
      parameters:
        name: ${{ parameters.name }}

    - script: df -h
      displayName: Check space (df -h)
      condition: always()
      continueOnError: true

    # Force clean up machine in case any docker images are left behind
    - ${{ if ne(parameters.name, 'FreeBSD_x64')}}:
      - script: docker system prune -af && df -h
        displayName: Run Docker clean up
        condition: succeededOrFailed()<|MERGE_RESOLUTION|>--- conflicted
+++ resolved
@@ -16,14 +16,9 @@
   targetArchitecture: x64
   timeoutInMinutes: 120
 jobs:
-<<<<<<< HEAD
   - job: ${{ parameters.name }}
     displayName: ${{ parameters.name }}
-=======
-  - job: ${{ parameters.displayName }}
-    displayName: ${{ parameters.displayName }}
     timeoutInMinutes: ${{ parameters.timeoutInMinutes }}
->>>>>>> cfd8c379
     pool:
       ${{ if and(eq(parameters.name, 'FreeBSD_x64'), ne(variables['System.TeamProject'], 'public')) }}:
         name: dnceng-freebsd-internal
